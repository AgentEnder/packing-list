--- conflicted
+++ resolved
@@ -45,14 +45,6 @@
           const pathParts = conflictItem.path.split('.');
           const key = pathParts[0];
           const isNested = pathParts.length > 1;
-
-<<<<<<< HEAD
-          if (key === 'conditions') {
-            console.log('conditions', conflictItem);
-          }
-=======
-// Removed the debug logging block for 'conditions'.
->>>>>>> d069b7b2
 
           return {
             key,
